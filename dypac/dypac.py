"""
Dynamic Parcel Aggregation with Clustering (dypac)
"""

# Authors: Pierre Bellec, Amal Boukhdir
# License: BSD 3 clause
import glob
import itertools

from tqdm import tqdm

import bascpp as bpp
from scipy.sparse import csr_matrix, vstack, find
import numpy as np

#from .bascpp import replicate_clusters, find_states, stab_maps
from sklearn.utils import check_random_state
from sklearn.linear_model import LinearRegression
from sklearn.preprocessing import scale

from nilearn import EXPAND_PATH_WILDCARDS
from nilearn._utils.compat import Memory, Parallel, delayed, _basestring
from nilearn._utils.niimg import _safe_get_data
from nilearn._utils.niimg_conversions import _resolve_globbing
from nilearn.input_data.masker_validation import check_embedded_nifti_masker
from nilearn.decomposition.base import BaseDecomposition
from nilearn.image import new_img_like


class dypac(BaseDecomposition):
    """Perform Stable Dynamic Cluster Analysis.

    Parameters
    ----------
    n_clusters: int
        Number of clusters to extract per time window

    n_states: int
        Number of expected dynamic states

    n_replications: int
        Number of replications of cluster analysis in each fMRI run

    n_batch: int
        Number of batches to run through consensus clustering.
        If n_batch<=1, consensus clustering will be applied
        to all replications in one pass. Processing with batch will
        reduce dramatically the compute time, but will change slightly
        the results.

    n_init: int
        Number of initializations for k-means

    subsample_size: int
        Number of time points in a subsample

    max_iter: int
        Max number of iterations for k-means

    threshold_sim: float (0 <= . <= 1)
        Minimal acceptable average dice in a state

    random_state: int or RandomState
        Pseudo number generator state used for random sampling.

    mask: Niimg-like object or MultiNiftiMasker instance, optional
        Mask to be used on data. If an instance of masker is passed,
        then its mask will be used. If no mask is given,
        it will be computed automatically by a MultiNiftiMasker with default
        parameters.

    smoothing_fwhm: float, optional
        If smoothing_fwhm is not None, it gives the size in millimeters of the
        spatial smoothing to apply to the signal.

    standardize: boolean, optional
        If standardize is True, the time-series are centered and normed:
        their mean is put to 0 and their variance to 1 in the time dimension.

    detrend: boolean, optional
        This parameter is passed to signal.clean. Please see the related
        documentation for details

    low_pass: None or float, optional
        This parameter is passed to signal.clean. Please see the related
        documentation for details

    high_pass: None or float, optional
        This parameter is passed to signal.clean. Please see the related
        documentation for details

    t_r: float, optional
        This parameter is passed to signal.clean. Please see the related
        documentation for details

    target_affine: 3x3 or 4x4 matrix, optional
        This parameter is passed to image.resample_img. Please see the
        related documentation for details.

    target_shape: 3-tuple of integers, optional
        This parameter is passed to image.resample_img. Please see the
        related documentation for details.

    mask_strategy: {'background', 'epi' or 'template'}, optional
        The strategy used to compute the mask: use 'background' if your
        images present a clear homogeneous background, 'epi' if they
        are raw EPI images, or you could use 'template' which will
        extract the gray matter part of your data by resampling the MNI152
        brain mask for your data's field of view.
        Depending on this value, the mask will be computed from
        masking.compute_background_mask, masking.compute_epi_mask or
        masking.compute_gray_matter_mask. Default is 'epi'.

    mask_args: dict, optional
        If mask is None, these are additional parameters passed to
        masking.compute_background_mask or masking.compute_epi_mask
        to fine-tune mask computation. Please see the related documentation
        for details.

    memory: instance of joblib.Memory or str
        Used to cache the masking process.
        By default, no caching is done. If a string is given, it is the
        path to the caching directory.

    memory_level: integer, optional
        Rough estimator of the amount of memory used by caching. Higher value
        means more memory for caching.

    verbose: integer, optional
        Indicate the level of verbosity. By default, print progress.

    Attributes
    ----------
    `mask_img_` : Niimg-like object
        See http://nilearn.github.io/manipulating_images/input_output.html
        The mask of the data. If no mask was given at masker creation, contains
        the automatically computed mask.

    """

    def __init__(
        self,
        n_clusters=10,
        n_states=3,
        n_replications=40,
        n_batch=1,
        n_init=30,
        n_init_aggregation=100,
        subsample_size=30,
        max_iter=30,
        threshold_sim=0.3,
        random_state=None,
        mask=None,
        smoothing_fwhm=None,
        standardize=True,
        detrend=True,
        low_pass=None,
        high_pass=None,
        t_r=None,
        target_affine=None,
        target_shape=None,
        mask_strategy="epi",
        mask_args=None,
        memory=Memory(cachedir=None),
        memory_level=0,
        verbose=1,
    ):
        # All those settings are taken from nilearn BaseDecomposition
        self.random_state = random_state
        self.mask = mask

        self.smoothing_fwhm = smoothing_fwhm
        self.standardize = standardize
        self.detrend = detrend
        self.low_pass = low_pass
        self.high_pass = high_pass
        self.t_r = t_r
        self.target_affine = target_affine
        self.target_shape = target_shape
        self.mask_strategy = mask_strategy
        self.mask_args = mask_args
        self.memory = memory
        self.memory_level = max(0, memory_level + 1)
        self.verbose = verbose

        # Those settings are specific to parcel aggregation
        self.n_clusters = n_clusters
        self.n_states = n_states
        self.n_batch = n_batch
        self.n_replications = n_replications
        self.n_init = n_init
        self.n_init_aggregation = n_init_aggregation
        self.subsample_size = subsample_size
        self.max_iter = max_iter
        self.threshold_sim = threshold_sim

    def _check_components_(self):
        if not hasattr(self, "components_"):
            raise ValueError(
                "Object has no components_ attribute. "
                "This is probably because fit has not "
                "been called."
            )

    def fit(self, imgs, confounds=None):
        """Compute the mask and the dynamic parcels across datasets

        Parameters
        ----------
        imgs: list of Niimg-like objects
            See http://nilearn.github.io/manipulating_images/input_output.html
            Data on which the mask is calculated. If this is a list,
            the affine is considered the same for all.

        confounds: list of CSV file paths or 2D matrices
            This parameter is passed to nilearn.signal.clean. Please see the
            related documentation for details. Should match with the list
            of imgs given.

         Returns
         -------
         self: object
            Returns the instance itself. Contains attributes listed
            at the object level.

        """
        # Base fit for decomposition estimators : compute the embedded masker

        if isinstance(imgs, _basestring):
            if EXPAND_PATH_WILDCARDS and glob.has_magic(imgs):
                imgs = _resolve_globbing(imgs)

        if isinstance(imgs, _basestring) or not hasattr(imgs, "__iter__"):
            # these classes are meant for list of 4D images
            # (multi-subject), we want it to work also on a single
            # subject, so we hack it.
            imgs = [imgs]

        if len(imgs) == 0:
            # Common error that arises from a null glob. Capture
            # it early and raise a helpful message
            raise ValueError(
                "Need one or more Niimg-like objects as input, "
                "an empty list was given."
            )
        self.masker_ = check_embedded_nifti_masker(self)

        # Avoid warning with imgs != None
        # if masker_ has been provided a mask_img
        if self.masker_.mask_img is None:
            self.masker_.fit(imgs)
        else:
            self.masker_.fit()
        self.mask_img_ = self.masker_.mask_img_

        # mask_and_reduce step
        if self.verbose:
            print("[{0}] Loading data".format(self.__class__.__name__))
        onehot = self._mask_and_reduce(imgs, confounds)

        # find the states
        states = bpp.find_states(
            onehot,
            n_states=self.n_states,
            max_iter=self.max_iter,
            threshold_sim=self.threshold_sim,
            n_batch=self.n_batch,
            n_init=self.n_init,
            verbose=self.verbose,
        )

        # Generate the stability maps
<<<<<<< HEAD
        stab_maps, dwell_time = bpp.stab_maps(
            onehot, states, self.n_replications, self.n_states * self.n_clusters
=======
        stab_maps, dwell_time = _stab_maps(
            onehot, states, self.n_replications, self.n_states
>>>>>>> 58a500b8
        )

        # Return components
        self.components_ = stab_maps.transpose()
        self.dwell_time_ = dwell_time
        return self

    def _mask_and_reduce(self, imgs, confounds=None):
        """Uses cluster aggregation over sliding windows to estimate
        stable dynamic parcels from a list of 4D fMRI datasets.

        Returns
        ------
        stab_maps: ndarray or memorymap
            Concatenation of dynamic parcels across all datasets.
        """
        if not hasattr(imgs, "__iter__"):
            imgs = [imgs]

        if confounds is None:
            confounds = itertools.repeat(confounds)

        onehot = csr_matrix([0,])
        for ind, img, confound in zip(range(len(imgs)), imgs, confounds):
            if ind > 0:
                onehot = vstack(
                    [onehot, self._mask_and_cluster_single(img=img, confound=confound, ind=ind)]
                )
            else:
                onehot = self._mask_and_cluster_single(img=img, confound=confound, ind=ind)
        return onehot

    def _mask_and_cluster_single(self, img, confound, ind):
        """Utility function for _mask_and_reduce"""
        this_data = self.masker_.transform(img, confound)
        # Now get rid of the img as fast as possible, to free a
        # reference count on it, and possibly free the corresponding
        # data
        del img
        random_state = check_random_state(self.random_state)
        onehot = bpp.replicate_clusters(
            this_data.transpose(),
            subsample_size=self.subsample_size,
            n_clusters=self.n_clusters,
            n_replications=self.n_replications,
            max_iter=self.max_iter,
            n_init=self.n_init,
            desc="Replicating clusters in data #{0}".format(ind),
            verbose=self.verbose,
        )
        return onehot

    def transform_sparse(self, img, confound=None):
        """Transform a 4D dataset in a component space"""
        self._check_components_()
        this_data = self.masker_.transform(img, confound)
        del img
        reg = LinearRegression().fit(
            self.components_.transpose(), this_data.transpose()
        )
        return reg.coef_

    def inverse_transform_sparse(self, weights):
        """Transform component weights as a 4D dataset"""
        self._check_components_()
        self.masker_.inverse_transform(weights * self.components_)<|MERGE_RESOLUTION|>--- conflicted
+++ resolved
@@ -270,13 +270,8 @@
         )
 
         # Generate the stability maps
-<<<<<<< HEAD
         stab_maps, dwell_time = bpp.stab_maps(
-            onehot, states, self.n_replications, self.n_states * self.n_clusters
-=======
-        stab_maps, dwell_time = _stab_maps(
             onehot, states, self.n_replications, self.n_states
->>>>>>> 58a500b8
         )
 
         # Return components
