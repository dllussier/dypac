--- conflicted
+++ resolved
@@ -118,28 +118,16 @@
 
 def _stab_maps(onehot, states, n_replications, n_states):
     """Generate stability maps associated with different states"""
-<<<<<<< HEAD
-    stab_maps = np.zeros([onehot.shape[1], n_clusters])
-    dwell_time = np.zeros(n_clusters)
-    for ss in range(0, n_clusters):
-        dwell_time[ss] = np.sum(states == ss) / n_replications
-        if np.any(states == ss):
-            stab_maps[:, ss] = np.mean(onehot[states == ss, :], axis=0)
-
-    stab_maps = stab_maps[:,dwell_time>(1/n_replications)]
-    dwell_time = dwell_time[dwell_time>(1/n_replications)]
-=======
+    
     stab_maps = np.zeros([onehot.shape[1], n_states])
     dwell_time = np.zeros([n_states, 1])
-
     for ss in range(0, n_states):
         dwell_time[ss] = np.sum(states == ss) / n_replications
         if np.any(states == ss):
             stab_maps[:, ss] = onehot[states == ss, :].mean(dtype='float', axis=0)
 
-    # stab_maps = stab_maps[:,dwell_time>(1/n_replications)]
-    # dwell_time = dwell_time[dwell_time>(1/n_replications)]
->>>>>>> 624c1dab
+    stab_maps = stab_maps[:,dwell_time>(1/n_replications)]
+    dwell_time = dwell_time[dwell_time>(1/n_replications)]
     return stab_maps, dwell_time
 
 
